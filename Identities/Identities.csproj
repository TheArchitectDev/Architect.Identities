﻿<Project Sdk="Microsoft.NET.Sdk">

  <PropertyGroup>
    <TargetFramework>netcoreapp3.1</TargetFramework>
    <AssemblyName>Architect.Identities</AssemblyName>
    <RootNamespace>Architect.Identities</RootNamespace>
  </PropertyGroup>

  <PropertyGroup>
    <!-- NoWarn: 1573=SummariesOnOnlySomeParams -->
<<<<<<< HEAD
    <!-- NoWarn: 1591=MissingXmlComments -->
    <NoWarn>1573;1591</NoWarn>
=======
    <NoWarn>1573</NoWarn>
    <ReleaseNotes></ReleaseNotes
>>>>>>> f290577a
    <LangVersion>latest</LangVersion>
    <Nullable>Enable</Nullable>
    <GenerateDocumentationFile>true</GenerateDocumentationFile>
  </PropertyGroup>

  <PropertyGroup>
<<<<<<< HEAD
    <Version>1.0.0-RC1</Version>
    <Description>
Provides various tools related to IDs.
=======
    <Version>0.0.2</Version>
    <Description>Provides various tools related to IDs.
>>>>>>> f290577a

This package features the Fluid ID generator, which generates Flexible, Locally-Unique IDs. A Fluid is intended to replace the combination of auto-increment ID and UUID. It is 64-bit and incremental (i.e. efficient as a primary key) and does not leak the sensitive information that an auto-increment ID does.

The package also provides PublicIdentities, a set of tools for converting local IDs to public IDs. When a Fluid is still considered to leak too much information to be exposed publically, or when using auto-increment IDs, PublicIdentities can help out. This subsystem converts 64-bit (or smaller) IDs into deterministic, reversible public IDs that are indistinguishable from random noise without possession of the configured key. Using the key, public IDs can be converted back to the original IDs. These can replace UUIDs, without the additional bookkeeping.

Furthermore, this package features various ApplicationInstanceIdSource implementations. These implementations provide a unique ID to each distinct application (or instance thereof) within a chosen bounded context, by using a centralized storage component, such as a SQL database or an Azure Blob Storage Container. The Fluid ID generator relies on this feature to ensure that generated IDs are unique.
    </Description>
    <Copyright>The Architect</Copyright>
    <Company>The Architect</Company>
    <Authors>TheArchitectDev, Timovzl</Authors>
    <RepositoryUrl>https://github.com/TheArchitectDev/Architect.Identities</RepositoryUrl>
    <RepositoryType>Git</RepositoryType>
    <PackageLicenseFile>LICENSE</PackageLicenseFile>
    <PackageTags>ID, IDs, identity, identities, UUID, GUID, auto-increment, entity, entities</PackageTags>
    <PackageReleaseNotes>
- Breaking change: Static access is now done through IdGeneratorScope.Current.Generator, using the Ambient Context pattern. It is registered using IdGeneratorExtensions.UseIdGeneratorScope().

- Breaking change: IIdGenerator was optimized for use with Azure, which has several components that do not work with ulong. IIdGenerator.CreateId() now creates a long, CreateSignedId() was removed, and the new CreateUnsignedId() creates a ulong.

- Breaking change: Conversions between Fluids and integral values must now always be done with casts, for consistency. Fluid's public constructors are no longer available, nor is its IntegralValue property.

- Breaking change: Converting from a zero integral value to Fluid is now supported, resulting in the same value as default(Fluid) instead of throwing.

- Upped Azure.Storage.Blobs dependency version, as it fixed an issue related to SAS.
  </PackageReleaseNotes>
  </PropertyGroup>

  <ItemGroup>
    <PackageReference Include="Architect.AmbientContexts" Version="1.0.0-RC2" />
    <PackageReference Include="Azure.Storage.Blobs" Version="12.3.0" />
    <PackageReference Include="Microsoft.AspNetCore.Http.Abstractions" Version="2.2.0" />
    <PackageReference Include="Microsoft.Extensions.DependencyInjection.Abstractions" Version="3.1.0" />
    <PackageReference Include="Microsoft.Extensions.Hosting.Abstractions" Version="3.1.0" />
  </ItemGroup>

  <ItemGroup>
    <None Include="..\LICENSE">
      <Pack>True</Pack>
      <PackagePath></PackagePath>
    </None>
  </ItemGroup>

</Project>
<|MERGE_RESOLUTION|>--- conflicted
+++ resolved
@@ -8,27 +8,17 @@
 
   <PropertyGroup>
     <!-- NoWarn: 1573=SummariesOnOnlySomeParams -->
-<<<<<<< HEAD
     <!-- NoWarn: 1591=MissingXmlComments -->
     <NoWarn>1573;1591</NoWarn>
-=======
-    <NoWarn>1573</NoWarn>
-    <ReleaseNotes></ReleaseNotes
->>>>>>> f290577a
     <LangVersion>latest</LangVersion>
     <Nullable>Enable</Nullable>
     <GenerateDocumentationFile>true</GenerateDocumentationFile>
   </PropertyGroup>
 
   <PropertyGroup>
-<<<<<<< HEAD
     <Version>1.0.0-RC1</Version>
     <Description>
 Provides various tools related to IDs.
-=======
-    <Version>0.0.2</Version>
-    <Description>Provides various tools related to IDs.
->>>>>>> f290577a
 
 This package features the Fluid ID generator, which generates Flexible, Locally-Unique IDs. A Fluid is intended to replace the combination of auto-increment ID and UUID. It is 64-bit and incremental (i.e. efficient as a primary key) and does not leak the sensitive information that an auto-increment ID does.
 
@@ -71,4 +61,4 @@
     </None>
   </ItemGroup>
 
-</Project>
+</Project>